// Copyright 2016 The go-ethereum Authors
// This file is part of the go-ethereum library.
//
// The go-ethereum library is free software: you can redistribute it and/or modify
// it under the terms of the GNU Lesser General Public License as published by
// the Free Software Foundation, either version 3 of the License, or
// (at your option) any later version.
//
// The go-ethereum library is distributed in the hope that it will be useful,
// but WITHOUT ANY WARRANTY; without even the implied warranty of
// MERCHANTABILITY or FITNESS FOR A PARTICULAR PURPOSE. See the
// GNU Lesser General Public License for more details.
//
// You should have received a copy of the GNU Lesser General Public License
// along with the go-ethereum library. If not, see <http://www.gnu.org/licenses/>.

package core

import (
	"context"
	"math/big"
	"strconv"
	"testing"

	"github.com/ledgerwatch/turbo-geth/consensus/ethash"
	"github.com/ledgerwatch/turbo-geth/core/vm"
	"github.com/ledgerwatch/turbo-geth/ethdb"
	"github.com/ledgerwatch/turbo-geth/params"
)

// Tests that DAO-fork enabled clients can properly filter out fork-commencing
// blocks based on their extradata fields.
func TestDAOForkRangeExtradata(t *testing.T) {
	forkBlock := big.NewInt(32)

	// Generate a common prefix for both pro-forkers and non-forkers
	db := ethdb.NewMemDatabase()
	gspec := &Genesis{Config: params.TestChainConfig}
	genesis := gspec.MustCommit(db)

	proDb := ethdb.NewMemDatabase()
	gspec.MustCommit(proDb)

	// Create the concurrent, conflicting two nodes
	proConf := *params.TestChainConfig
	proConf.DAOForkBlock = forkBlock
	proConf.DAOForkSupport = true
	proBc, _ := NewBlockChain(proDb, nil, &proConf, ethash.NewFaker(), vm.Config{}, nil, nil, vm.NewDestsCache(100))
	defer proBc.Stop()
	ctx := proBc.WithContext(context.Background(), big.NewInt(genesis.Number().Int64()+1))

	prefix, _ := GenerateChain(ctx, params.TestChainConfig, genesis, ethash.NewFaker(), db, int(forkBlock.Int64()-1), func(i int, gen *BlockGen) {})

	conDb := ethdb.NewMemDatabase()
	gspec.MustCommit(conDb)

	conConf := *params.TestChainConfig
	conConf.DAOForkBlock = forkBlock
	conConf.DAOForkSupport = false

	conBc, _ := NewBlockChain(conDb, nil, &conConf, ethash.NewFaker(), vm.Config{}, nil, nil, vm.NewDestsCache(100))
	defer conBc.Stop()

	if _, err := proBc.InsertChain(context.Background(), prefix); err != nil {
		t.Fatalf("pro-fork: failed to import chain prefix: %v", err)
	}
	if _, err := conBc.InsertChain(context.Background(), prefix); err != nil {
		t.Fatalf("con-fork: failed to import chain prefix: %v", err)
	}
	// Try to expand both pro-fork and non-fork chains iteratively with other camp's blocks
	for i := int64(0); i < params.DAOForkExtraRange.Int64(); i++ {
<<<<<<< HEAD
		// Create a pro-fork block, and try to feed into the no-fork chain
		db = ethdb.NewMemDatabase()
		gspec.MustCommit(db)
		bc, _ := NewBlockChain(db, nil, &conConf, ethash.NewFaker(), vm.Config{}, nil, nil, vm.NewDestsCache(100))
		defer bc.Stop()
		ctx = bc.WithContext(context.Background(), big.NewInt(conBc.CurrentBlock().Number().Int64()+1))

		blocks := conBc.GetBlocksFromHash(conBc.CurrentBlock().Hash(), int(conBc.CurrentBlock().NumberU64()))
		for j := 0; j < len(blocks)/2; j++ {
			blocks[j], blocks[len(blocks)-1-j] = blocks[len(blocks)-1-j], blocks[j]
		}
		if _, err := bc.InsertChain(context.Background(), blocks); err != nil {
			t.Fatalf("failed to import contra-fork chain for expansion: %v", err)
		}
		blocks, _ = GenerateChain(ctx, &proConf, conBc.CurrentBlock(), ethash.NewFaker(), conDb.MemCopy(), 1, func(i int, gen *BlockGen) {})
		if _, err := conBc.InsertChain(context.Background(), blocks); err == nil {
			t.Fatalf("contra-fork chain accepted pro-fork block: %v", blocks[0])
		}
		// Create a proper no-fork block for the contra-forker
		blocks, _ = GenerateChain(ctx, &conConf, conBc.CurrentBlock(), ethash.NewFaker(), conDb.MemCopy(), 1, func(i int, gen *BlockGen) {})
		if _, err := conBc.InsertChain(context.Background(), blocks); err != nil {
			t.Fatalf("contra-fork chain didn't accepted no-fork block: %v", err)
		}
		// Create a no-fork block, and try to feed into the pro-fork chain
		db = ethdb.NewMemDatabase()
		gspec.MustCommit(db)
		bc, _ = NewBlockChain(db, nil, &proConf, ethash.NewFaker(), vm.Config{}, nil, nil, vm.NewDestsCache(100))
		defer bc.Stop()
		ctx = bc.WithContext(context.Background(), big.NewInt(proBc.CurrentBlock().Number().Int64()+1))

		blocks = proBc.GetBlocksFromHash(proBc.CurrentBlock().Hash(), int(proBc.CurrentBlock().NumberU64()))
		for j := 0; j < len(blocks)/2; j++ {
			blocks[j], blocks[len(blocks)-1-j] = blocks[len(blocks)-1-j], blocks[j]
		}
		if _, err := bc.InsertChain(context.Background(), blocks); err != nil {
			t.Fatalf("failed to import pro-fork chain for expansion: %v", err)
		}
		blocks, _ = GenerateChain(ctx, &conConf, proBc.CurrentBlock(), ethash.NewFaker(), proDb.MemCopy(), 1, func(i int, gen *BlockGen) {})
		if _, err := proBc.InsertChain(context.Background(), blocks); err == nil {
			t.Fatalf("pro-fork chain accepted contra-fork block: %v", blocks[0])
		}
		// Create a proper pro-fork block for the pro-forker
		blocks, _ = GenerateChain(ctx, &proConf, proBc.CurrentBlock(), ethash.NewFaker(), proDb.MemCopy(), 1, func(i int, gen *BlockGen) {})
		if _, err := proBc.InsertChain(context.Background(), blocks); err != nil {
			t.Fatalf("pro-fork chain didn't accepted pro-fork block: %v", err)
		}
=======
		t.Run(strconv.Itoa(int(i)), func(t *testing.T) {

			// Create a pro-fork block, and try to feed into the no-fork chain
			db = ethdb.NewMemDatabase()
			defer db.Close()
			gspec.MustCommit(db)
			bc, _ := NewBlockChain(db, nil, &conConf, ethash.NewFaker(), vm.Config{}, nil, nil)
			defer bc.Stop()
			ctx = bc.WithContext(context.Background(), big.NewInt(conBc.CurrentBlock().Number().Int64()+1))

			blocks := conBc.GetBlocksFromHash(conBc.CurrentBlock().Hash(), int(conBc.CurrentBlock().NumberU64()))
			for j := 0; j < len(blocks)/2; j++ {
				blocks[j], blocks[len(blocks)-1-j] = blocks[len(blocks)-1-j], blocks[j]
			}
			if _, err := bc.InsertChain(context.Background(), blocks); err != nil {
				t.Fatalf("failed to import contra-fork chain for expansion: %v", err)
			}
			blocks, _ = GenerateChain(ctx, &proConf, conBc.CurrentBlock(), ethash.NewFaker(), conDb.MemCopy(), 1, func(i int, gen *BlockGen) {})
			if _, err := conBc.InsertChain(context.Background(), blocks); err == nil {
				t.Fatalf("contra-fork chain accepted pro-fork block: %v", blocks[0])
			}
			// Create a proper no-fork block for the contra-forker
			blocks, _ = GenerateChain(ctx, &conConf, conBc.CurrentBlock(), ethash.NewFaker(), conDb.MemCopy(), 1, func(i int, gen *BlockGen) {})
			if _, err := conBc.InsertChain(context.Background(), blocks); err != nil {
				t.Fatalf("contra-fork chain didn't accepted no-fork block: %v", err)
			}
			db.Close()
			// Create a no-fork block, and try to feed into the pro-fork chain
			db = ethdb.NewMemDatabase()
			defer db.Close()

			gspec.MustCommit(db)
			bc, _ = NewBlockChain(db, nil, &proConf, ethash.NewFaker(), vm.Config{}, nil, nil)
			defer bc.Stop()
			ctx = bc.WithContext(context.Background(), big.NewInt(proBc.CurrentBlock().Number().Int64()+1))

			blocks = proBc.GetBlocksFromHash(proBc.CurrentBlock().Hash(), int(proBc.CurrentBlock().NumberU64()))
			for j := 0; j < len(blocks)/2; j++ {
				blocks[j], blocks[len(blocks)-1-j] = blocks[len(blocks)-1-j], blocks[j]
			}
			if _, err := bc.InsertChain(context.Background(), blocks); err != nil {
				t.Fatalf("failed to import pro-fork chain for expansion: %v", err)
			}
			blocks, _ = GenerateChain(ctx, &conConf, proBc.CurrentBlock(), ethash.NewFaker(), proDb.MemCopy(), 1, func(i int, gen *BlockGen) {})
			if _, err := proBc.InsertChain(context.Background(), blocks); err == nil {
				t.Fatalf("pro-fork chain accepted contra-fork block: %v", blocks[0])
			}
			// Create a proper pro-fork block for the pro-forker
			blocks, _ = GenerateChain(ctx, &proConf, proBc.CurrentBlock(), ethash.NewFaker(), proDb.MemCopy(), 1, func(i int, gen *BlockGen) {})
			if _, err := proBc.InsertChain(context.Background(), blocks); err != nil {
				t.Fatalf("pro-fork chain didn't accepted pro-fork block: %v", err)
			}
		})
>>>>>>> ec3a5f6d
	}
	// Verify that contra-forkers accept pro-fork extra-datas after forking finishes
	db = ethdb.NewMemDatabase()
	defer db.Close()
	gspec.MustCommit(db)
	bc, _ := NewBlockChain(db, nil, &conConf, ethash.NewFaker(), vm.Config{}, nil, nil, vm.NewDestsCache(100))
	defer bc.Stop()
	ctx = bc.WithContext(context.Background(), big.NewInt(conBc.CurrentBlock().Number().Int64()+1))

	blocks := conBc.GetBlocksFromHash(conBc.CurrentBlock().Hash(), int(conBc.CurrentBlock().NumberU64()))
	for j := 0; j < len(blocks)/2; j++ {
		blocks[j], blocks[len(blocks)-1-j] = blocks[len(blocks)-1-j], blocks[j]
	}
	if _, err := bc.InsertChain(context.Background(), blocks); err != nil {
		t.Fatalf("failed to import contra-fork chain for expansion: %v", err)
	}
	blocks, _ = GenerateChain(ctx, &proConf, conBc.CurrentBlock(), ethash.NewFaker(), conDb.MemCopy(), 1, func(i int, gen *BlockGen) {})
	if _, err := conBc.InsertChain(context.Background(), blocks); err != nil {
		t.Fatalf("contra-fork chain didn't accept pro-fork block post-fork: %v", err)
	}
	// Verify that pro-forkers accept contra-fork extra-datas after forking finishes
	db = ethdb.NewMemDatabase()
	defer db.Close()
	gspec.MustCommit(db)
	bc, _ = NewBlockChain(db, nil, &proConf, ethash.NewFaker(), vm.Config{}, nil, nil, vm.NewDestsCache(100))
	defer bc.Stop()
	ctx = bc.WithContext(context.Background(), big.NewInt(proBc.CurrentBlock().Number().Int64()+1))

	blocks = proBc.GetBlocksFromHash(proBc.CurrentBlock().Hash(), int(proBc.CurrentBlock().NumberU64()))
	for j := 0; j < len(blocks)/2; j++ {
		blocks[j], blocks[len(blocks)-1-j] = blocks[len(blocks)-1-j], blocks[j]
	}
	if _, err := bc.InsertChain(context.Background(), blocks); err != nil {
		t.Fatalf("failed to import pro-fork chain for expansion: %v", err)
	}
	blocks, _ = GenerateChain(ctx, &conConf, proBc.CurrentBlock(), ethash.NewFaker(), proDb.MemCopy(), 1, func(i int, gen *BlockGen) {})
	if _, err := proBc.InsertChain(context.Background(), blocks); err != nil {
		t.Fatalf("pro-fork chain didn't accept contra-fork block post-fork: %v", err)
	}
}<|MERGE_RESOLUTION|>--- conflicted
+++ resolved
@@ -69,61 +69,13 @@
 	}
 	// Try to expand both pro-fork and non-fork chains iteratively with other camp's blocks
 	for i := int64(0); i < params.DAOForkExtraRange.Int64(); i++ {
-<<<<<<< HEAD
-		// Create a pro-fork block, and try to feed into the no-fork chain
-		db = ethdb.NewMemDatabase()
-		gspec.MustCommit(db)
-		bc, _ := NewBlockChain(db, nil, &conConf, ethash.NewFaker(), vm.Config{}, nil, nil, vm.NewDestsCache(100))
-		defer bc.Stop()
-		ctx = bc.WithContext(context.Background(), big.NewInt(conBc.CurrentBlock().Number().Int64()+1))
-
-		blocks := conBc.GetBlocksFromHash(conBc.CurrentBlock().Hash(), int(conBc.CurrentBlock().NumberU64()))
-		for j := 0; j < len(blocks)/2; j++ {
-			blocks[j], blocks[len(blocks)-1-j] = blocks[len(blocks)-1-j], blocks[j]
-		}
-		if _, err := bc.InsertChain(context.Background(), blocks); err != nil {
-			t.Fatalf("failed to import contra-fork chain for expansion: %v", err)
-		}
-		blocks, _ = GenerateChain(ctx, &proConf, conBc.CurrentBlock(), ethash.NewFaker(), conDb.MemCopy(), 1, func(i int, gen *BlockGen) {})
-		if _, err := conBc.InsertChain(context.Background(), blocks); err == nil {
-			t.Fatalf("contra-fork chain accepted pro-fork block: %v", blocks[0])
-		}
-		// Create a proper no-fork block for the contra-forker
-		blocks, _ = GenerateChain(ctx, &conConf, conBc.CurrentBlock(), ethash.NewFaker(), conDb.MemCopy(), 1, func(i int, gen *BlockGen) {})
-		if _, err := conBc.InsertChain(context.Background(), blocks); err != nil {
-			t.Fatalf("contra-fork chain didn't accepted no-fork block: %v", err)
-		}
-		// Create a no-fork block, and try to feed into the pro-fork chain
-		db = ethdb.NewMemDatabase()
-		gspec.MustCommit(db)
-		bc, _ = NewBlockChain(db, nil, &proConf, ethash.NewFaker(), vm.Config{}, nil, nil, vm.NewDestsCache(100))
-		defer bc.Stop()
-		ctx = bc.WithContext(context.Background(), big.NewInt(proBc.CurrentBlock().Number().Int64()+1))
-
-		blocks = proBc.GetBlocksFromHash(proBc.CurrentBlock().Hash(), int(proBc.CurrentBlock().NumberU64()))
-		for j := 0; j < len(blocks)/2; j++ {
-			blocks[j], blocks[len(blocks)-1-j] = blocks[len(blocks)-1-j], blocks[j]
-		}
-		if _, err := bc.InsertChain(context.Background(), blocks); err != nil {
-			t.Fatalf("failed to import pro-fork chain for expansion: %v", err)
-		}
-		blocks, _ = GenerateChain(ctx, &conConf, proBc.CurrentBlock(), ethash.NewFaker(), proDb.MemCopy(), 1, func(i int, gen *BlockGen) {})
-		if _, err := proBc.InsertChain(context.Background(), blocks); err == nil {
-			t.Fatalf("pro-fork chain accepted contra-fork block: %v", blocks[0])
-		}
-		// Create a proper pro-fork block for the pro-forker
-		blocks, _ = GenerateChain(ctx, &proConf, proBc.CurrentBlock(), ethash.NewFaker(), proDb.MemCopy(), 1, func(i int, gen *BlockGen) {})
-		if _, err := proBc.InsertChain(context.Background(), blocks); err != nil {
-			t.Fatalf("pro-fork chain didn't accepted pro-fork block: %v", err)
-		}
-=======
 		t.Run(strconv.Itoa(int(i)), func(t *testing.T) {
 
 			// Create a pro-fork block, and try to feed into the no-fork chain
 			db = ethdb.NewMemDatabase()
 			defer db.Close()
 			gspec.MustCommit(db)
-			bc, _ := NewBlockChain(db, nil, &conConf, ethash.NewFaker(), vm.Config{}, nil, nil)
+			bc, _ := NewBlockChain(db, nil, &conConf, ethash.NewFaker(), vm.Config{}, nil, nil, vm.NewDestsCache(100))
 			defer bc.Stop()
 			ctx = bc.WithContext(context.Background(), big.NewInt(conBc.CurrentBlock().Number().Int64()+1))
 
@@ -149,7 +101,7 @@
 			defer db.Close()
 
 			gspec.MustCommit(db)
-			bc, _ = NewBlockChain(db, nil, &proConf, ethash.NewFaker(), vm.Config{}, nil, nil)
+			bc, _ = NewBlockChain(db, nil, &proConf, ethash.NewFaker(), vm.Config{}, nil, nil, vm.NewDestsCache(100))
 			defer bc.Stop()
 			ctx = bc.WithContext(context.Background(), big.NewInt(proBc.CurrentBlock().Number().Int64()+1))
 
@@ -170,7 +122,6 @@
 				t.Fatalf("pro-fork chain didn't accepted pro-fork block: %v", err)
 			}
 		})
->>>>>>> ec3a5f6d
 	}
 	// Verify that contra-forkers accept pro-fork extra-datas after forking finishes
 	db = ethdb.NewMemDatabase()
