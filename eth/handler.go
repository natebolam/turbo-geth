--- conflicted
+++ resolved
@@ -1015,11 +1015,7 @@
 		pm.blockchain.ChainDb().Close()
 		blockchain, err := core.NewBlockChain(ethDb, nil, chainConfig, engine, vm.Config{}, nil, nil)
 		if err != nil {
-<<<<<<< HEAD
-			return fmt.Errorf("newBlockChain: %w", err)
-=======
 			return fmt.Errorf("fail in NewBlockChain: %w", err)
->>>>>>> 12d6851b
 		}
 		pm.blockchain.Stop()
 		pm.blockchain = blockchain
